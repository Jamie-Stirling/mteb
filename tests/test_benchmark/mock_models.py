--- conflicted
+++ resolved
@@ -6,13 +6,10 @@
 
 import numpy as np
 import torch
-<<<<<<< HEAD
-from torch.utils.data import DataLoader
-=======
 from numpy import ndarray
 from sentence_transformers import SentenceTransformer
 from torch import Tensor
->>>>>>> 16b22201
+from torch.utils.data import DataLoader
 
 import mteb
 from mteb.models.bge_models import BGEWrapper
@@ -44,7 +41,6 @@
         return torch.randn(len(sentences), 10, dtype=torch.bfloat16)
 
 
-<<<<<<< HEAD
 class MockCLIPEncoder:
     def __init__(self):
         pass
@@ -67,7 +63,8 @@
 
     def calculate_probs(self, text_embeddings, image_embeddings):
         return torch.randn(image_embeddings.shape[0], text_embeddings.shape[0])
-=======
+
+
 class MockSentenceTransformer(SentenceTransformer):
     """A mock implementation of the SentenceTransformer intended to implement just the encode, method using the same arguments."""
 
@@ -104,5 +101,4 @@
 
 class MockMxbaiWrapper(MxbaiWrapper):
     def __init__(self, **kwargs):
-        self.mdl = MockSentenceTransformer()
->>>>>>> 16b22201
+        self.mdl = MockSentenceTransformer()