from __future__ import annotations

import logging
from typing import Any

from sentence_transformers import SentenceTransformer

from mteb.encoder_interface import Encoder, EncoderWithQueryCorpusEncode
from mteb.model_meta import ModelMeta
from mteb.models import (
    bge_models,
    cohere_models,
    e5_instruct,
    e5_models,
    gritlm_models,
    gte_models,
    llm2vec_models,
    mxbai_models,
    nomic_models,
    openai_models,
    ru_sentence_models,
    salesforce_models,
    sentence_transformers_models,
    voyage_models,
)

logger = logging.getLogger(__name__)


def get_model(
    model_name: str, revision: str | None = None, **kwargs: Any
) -> Encoder | EncoderWithQueryCorpusEncode:
    """A function to fetch a model object by name.

    Args:
        model_name: Name of the model to fetch
        revision: Revision of the model to fetch
        **kwargs: Additional keyword arguments to pass to the model loader

    Returns:
        A model object
    """
    meta = get_model_meta(model_name, revision)
    model = meta.load_model(**kwargs)

    # If revision not available in the modelmeta, try to extract it from sentence-transformers
    if meta.revision is None and isinstance(model, SentenceTransformer):
        _meta = model_meta_from_sentence_transformers(model)
        meta.revision = _meta.revision if _meta.revision else meta.revision

    model.mteb_model_meta = meta  # type: ignore
    return model


def get_model_meta(model_name: str, revision: str | None = None) -> ModelMeta:
    """A function to fetch a model metadata object by name.

    Args:
        model_name: Name of the model to fetch
        revision: Revision of the model to fetch

    Returns:
        A model metadata object
    """
    if model_name in models:
<<<<<<< HEAD
        #if revision and (not models[model_name].revision == revision):
        #    raise ValueError(
        #        f"Model revision {revision} not found for model {model_name}"
        #    )
=======
        if revision and (not models[model_name].revision == revision):
            raise ValueError(
                f"Model revision {revision} not found for model {model_name}. Expected {models[model_name].revision}."
            )
>>>>>>> db45092f
        return models[model_name]
    else:  # assume it is a sentence-transformers model
        logger.info(
            "Model not found in model registry, assuming it is a sentence-transformers model."
        )
        logger.info(
            f"Attempting to extract metadata by loading the model ({model_name}) using sentence-transformers."
        )
        model = SentenceTransformer(
            model_name, revision=revision, trust_remote_code=True
        )
        meta = model_meta_from_sentence_transformers(model)

        meta.revision = revision
        meta.name = model_name
    return meta


def model_meta_from_sentence_transformers(model: SentenceTransformer) -> ModelMeta:
    try:
        name = (
            model.model_card_data.model_name
            if model.model_card_data.model_name
            else model.model_card_data.base_model
        )
        languages = (
            [model.model_card_data.language]
            if isinstance(model.model_card_data.language, str)
            else model.model_card_data.language
        )
        meta = ModelMeta(
            name=name,
            revision=model.model_card_data.base_model_revision,
            release_date=None,
            languages=languages,
            framework=["Sentence Transformers"],
            similarity_fn_name=model.similarity_fn_name,
        )
    except AttributeError as e:
        logger.warning(
            f"Failed to extract metadata from model: {e}. Upgrading to sentence-transformers v3.0.0 or above is recommended."
        )
        meta = ModelMeta(
            name=None,
            revision=None,
            languages=None,
            release_date=None,
        )
    return meta


model_modules = [
    bge_models,
    cohere_models,
    e5_instruct,
    e5_models,
    gritlm_models,
    gte_models,
    llm2vec_models,
    mxbai_models,
    nomic_models,
    openai_models,
    ru_sentence_models,
    salesforce_models,
    sentence_transformers_models,
    voyage_models,
]
models = {}

for module in model_modules:
    for mdl in vars(module).values():
        if isinstance(mdl, ModelMeta):
            models[mdl.name] = mdl<|MERGE_RESOLUTION|>--- conflicted
+++ resolved
@@ -63,17 +63,10 @@
         A model metadata object
     """
     if model_name in models:
-<<<<<<< HEAD
-        #if revision and (not models[model_name].revision == revision):
-        #    raise ValueError(
-        #        f"Model revision {revision} not found for model {model_name}"
-        #    )
-=======
         if revision and (not models[model_name].revision == revision):
             raise ValueError(
                 f"Model revision {revision} not found for model {model_name}. Expected {models[model_name].revision}."
             )
->>>>>>> db45092f
         return models[model_name]
     else:  # assume it is a sentence-transformers model
         logger.info(
