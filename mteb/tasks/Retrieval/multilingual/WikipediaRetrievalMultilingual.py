from __future__ import annotations

from datasets import load_dataset

from mteb.abstasks.TaskMetadata import TaskMetadata

from ....abstasks import MultilingualTask
from ....abstasks.AbsTaskRetrieval import AbsTaskRetrieval

_EVAL_LANGS = {
    "bg": ["bul-Cyrl"],
    "bn": ["ben-Beng"],
    "cs": ["ces-Latn"],
    "da": ["dan-Latn"],
    "de": ["deu-Latn"],
    "en": ["eng-Latn"],
    "fa": ["fas-Arab"],
    "fi": ["fin-Latn"],
    "hi": ["hin-Deva"],
    "it": ["ita-Latn"],
    "nl": ["nld-Latn"],
    "pt": ["por-Latn"],
    "ro": ["ron-Latn"],
    "sr": ["srp-Cyrl"],
    "no": ["nor-Latn"],
    "sv": ["swe-Latn"],
}


# adapted from MIRACLRetrieval
def _load_data(
    path: str,
    langs: list,
    split: str,
    cache_dir: str = None,
    revision_queries: str = None,
    revision_corpus: str = None,
    revision_qrels: str = None,
):
    queries = {lang: {split: {}} for lang in langs}
    corpus = {lang: {split: {}} for lang in langs}
    qrels = {lang: {split: {}} for lang in langs}

    for lang in langs:
        queries_path = path
        corpus_path = path.replace("queries", "corpus")
        qrels_path = path.replace("queries", "qrels")
        queries_lang = load_dataset(
            queries_path,
            lang,
            split=split,
            cache_dir=cache_dir,
            revision=revision_queries,
        )
        corpus_lang = load_dataset(
            corpus_path,
            lang,
            split=split,
            cache_dir=cache_dir,
            revision=revision_corpus,
        )
        qrels_lang = load_dataset(
            qrels_path,
            lang,
            split=split,
            cache_dir=cache_dir,
            revision=revision_qrels,
        )
        # don't pass on titles to make task harder
        corpus_lang_dict = {doc["_id"]: {"text": doc["text"]} for doc in corpus_lang}
<<<<<<< HEAD
        queries_lang_dict = {
            #query["_id"]: {"text": query["text"]} for query in queries_lang
            query["_id"]: query["text"] for query in queries_lang
        }
=======
        queries_lang_dict = {query["_id"]: query["text"] for query in queries_lang}
>>>>>>> 061c3e3e
        # qrels_lang_dict = {qrel["query-id"]: {qrel["corpus-id"]: qrel["score"]} for qrel in qrels_lang}

        qrels_lang_dict = {}
        for qrel in qrels_lang:
            if qrel["score"] == 0.5:
                continue
            # score = 0 if qrel["score"] == 0.5 else qrel["score"]
            # score = int(score)
            score = int(qrel["score"])
            qrels_lang_dict[qrel["query-id"]] = {qrel["corpus-id"]: score}

        corpus[lang][split] = corpus_lang_dict
        queries[lang][split] = queries_lang_dict
        qrels[lang][split] = qrels_lang_dict

    return corpus, queries, qrels


class WikipediaRetrievalMultilingual(MultilingualTask, AbsTaskRetrieval):
    metadata = TaskMetadata(
        name="WikipediaRetrievalMultilingual",
        description="The dataset is derived from Cohere's wikipedia-2023-11 dataset and contains synthetically generated queries.",
        reference="https://huggingface.co/datasets/ellamind/wikipedia-2023-11-retrieval-multilingual-queries",
        dataset={
            "path": "ellamind/wikipedia-2023-11-retrieval-multilingual-queries",
            "revision": "3b6ea595c94bac3448a2ad167ca2e06abd340d6e",  # avoid validation error
            "revision_corpus": "f20ac0c449c85358d3d5c72a95f92f1eddc98aa5",
            "revision_qrels": "ec88a7bb2da034d538e98e3122d2c98530ca1c8d",
        },
        type="Retrieval",
        category="s2p",
        eval_splits=["test"],
        eval_langs=_EVAL_LANGS,
        main_score="ndcg_at_10",
        date=("2023-11-01", "2024-05-15"),
        form=["written"],
        domains=["Encyclopaedic"],
        task_subtypes=["Question answering", "Article retrieval"],
        license="cc-by-sa-3.0",
        socioeconomic_status="mixed",
        annotations_creators="LM-generated",
        dialect=[],
        text_creation="LM-generated and verified",
        bibtex_citation="",
        n_samples={
            "en": 1500,
            "de": 1500,
            "it": 1500,
            "pt": 1500,
            "nl": 1500,
            "cs": 1500,
            "ro": 1500,
            "bg": 1500,
            "sr": 1500,
            "fi": 1500,
            "da": 1500,
            "fa": 1500,
            "hi": 1500,
            "bn": 1500,
            "no": 1500,
            "sv": 1500,
        },
        avg_character_length={
            "test": {
                "bg": {
                    "average_document_length": 374.376,
                    "average_query_length": 1.0,
                    "num_documents": 13500,
                    "num_queries": 1500,
                    "average_relevant_docs_per_query": 1.0,
                },
                "bn": {
                    "average_document_length": 394.05044444444445,
                    "average_query_length": 1.0,
                    "num_documents": 13500,
                    "num_queries": 1500,
                    "average_relevant_docs_per_query": 1.0,
                },
                "cs": {
                    "average_document_length": 369.9831111111111,
                    "average_query_length": 1.0,
                    "num_documents": 13500,
                    "num_queries": 1500,
                    "average_relevant_docs_per_query": 1.0,
                },
                "da": {
                    "average_document_length": 345.2597037037037,
                    "average_query_length": 1.0,
                    "num_documents": 13500,
                    "num_queries": 1500,
                    "average_relevant_docs_per_query": 1.0,
                },
                "de": {
                    "average_document_length": 398.4137777777778,
                    "average_query_length": 1.0,
                    "num_documents": 13500,
                    "num_queries": 1500,
                    "average_relevant_docs_per_query": 1.0,
                },
                "en": {
                    "average_document_length": 452.9871111111111,
                    "average_query_length": 1.0,
                    "num_documents": 13500,
                    "num_queries": 1500,
                    "average_relevant_docs_per_query": 1.0,
                },
                "fa": {
                    "average_document_length": 345.1568888888889,
                    "average_query_length": 1.0,
                    "num_documents": 13500,
                    "num_queries": 1500,
                    "average_relevant_docs_per_query": 1.0,
                },
                "fi": {
                    "average_document_length": 379.71237037037037,
                    "average_query_length": 1.0,
                    "num_documents": 13500,
                    "num_queries": 1500,
                    "average_relevant_docs_per_query": 1.0,
                },
                "hi": {
                    "average_document_length": 410.72540740740743,
                    "average_query_length": 1.0,
                    "num_documents": 13500,
                    "num_queries": 1500,
                    "average_relevant_docs_per_query": 1.0,
                },
                "it": {
                    "average_document_length": 393.73437037037036,
                    "average_query_length": 1.0,
                    "num_documents": 13500,
                    "num_queries": 1500,
                    "average_relevant_docs_per_query": 1.0,
                },
                "nl": {
                    "average_document_length": 375.6695555555556,
                    "average_query_length": 1.0,
                    "num_documents": 13500,
                    "num_queries": 1500,
                    "average_relevant_docs_per_query": 1.0,
                },
                "pt": {
                    "average_document_length": 398.27237037037037,
                    "average_query_length": 1.0,
                    "num_documents": 13500,
                    "num_queries": 1500,
                    "average_relevant_docs_per_query": 1.0,
                },
                "ro": {
                    "average_document_length": 348.3817037037037,
                    "average_query_length": 1.0,
                    "num_documents": 13500,
                    "num_queries": 1500,
                    "average_relevant_docs_per_query": 1.0,
                },
                "sr": {
                    "average_document_length": 384.3131851851852,
                    "average_query_length": 1.0,
                    "num_documents": 13500,
                    "num_queries": 1500,
                    "average_relevant_docs_per_query": 1.0,
                },
                "no": {
                    "average_document_length": 366.93733333333336,
                    "average_query_length": 1.0,
                    "num_documents": 13500,
                    "num_queries": 1500,
                    "average_relevant_docs_per_query": 1.0,
                },
                "sv": {
                    "average_document_length": 369.340962962963,
                    "average_query_length": 1.0,
                    "num_documents": 13500,
                    "num_queries": 1500,
                    "average_relevant_docs_per_query": 1.0,
                },
            }
        },
    )

    def load_data(self, **kwargs):
        if self.data_loaded:
            return

        self.corpus, self.queries, self.relevant_docs = _load_data(
            path=self.metadata_dict["dataset"]["path"],
            langs=self.hf_subsets,
            split=self.metadata_dict["eval_splits"][0],
            cache_dir=kwargs.get("cache_dir", None),
            revision_queries=self.metadata_dict["dataset"]["revision"],
            revision_corpus=self.metadata_dict["dataset"]["revision_corpus"],
            revision_qrels=self.metadata_dict["dataset"]["revision_qrels"],
        )

        self.data_loaded = True<|MERGE_RESOLUTION|>--- conflicted
+++ resolved
@@ -68,14 +68,7 @@
         )
         # don't pass on titles to make task harder
         corpus_lang_dict = {doc["_id"]: {"text": doc["text"]} for doc in corpus_lang}
-<<<<<<< HEAD
-        queries_lang_dict = {
-            #query["_id"]: {"text": query["text"]} for query in queries_lang
-            query["_id"]: query["text"] for query in queries_lang
-        }
-=======
         queries_lang_dict = {query["_id"]: query["text"] for query in queries_lang}
->>>>>>> 061c3e3e
         # qrels_lang_dict = {qrel["query-id"]: {qrel["corpus-id"]: qrel["score"]} for qrel in qrels_lang}
 
         qrels_lang_dict = {}
